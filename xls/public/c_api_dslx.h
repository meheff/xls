--- conflicted
+++ resolved
@@ -72,10 +72,8 @@
 struct xls_dslx_type;
 struct xls_dslx_type_annotation;
 struct xls_dslx_constant_def;
-<<<<<<< HEAD
-=======
+struct xls_dslx_function;
 struct xls_dslx_quickcheck;
->>>>>>> 4b04f5fd
 struct xls_dslx_function;
 
 struct xls_dslx_import_data* xls_dslx_import_data_create(
@@ -113,7 +111,6 @@
 struct xls_dslx_type_alias* xls_dslx_module_member_get_type_alias(
     struct xls_dslx_module_member*);
 
-<<<<<<< HEAD
 struct xls_dslx_function* xls_dslx_module_member_get_function(
     struct xls_dslx_module_member*);
 
@@ -122,7 +119,7 @@
 
 // Note: return value is owned by the caller, free via `xls_c_str_free`.
 char* xls_dslx_function_get_identifier(struct xls_dslx_function*);
-=======
+
 // Returns the QuickCheck AST node from the given module member. The caller
 // should ensure the module member kind is
 // `xls_dslx_module_member_kind_quick_check`.
@@ -142,7 +139,6 @@
 // `*result_out` is not modified).
 bool xls_dslx_quickcheck_get_count(struct xls_dslx_quickcheck*,
                                    int64_t* result_out);
->>>>>>> 4b04f5fd
 
 int64_t xls_dslx_module_get_type_definition_count(
     struct xls_dslx_module* module);
